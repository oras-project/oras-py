--- conflicted
+++ resolved
@@ -14,11 +14,8 @@
 The versions coincide with releases on pip. Only major versions will be released as tags on Github.
 
 ## [0.0.x](https://github.com/oras-project/oras-py/tree/main) (0.0.x)
-<<<<<<< HEAD
  - docker is an optional dependency, to minimize dependencies (0.0.12)
-=======
- - Removing runtime dependency pytest-runner (0.0.12)
->>>>>>> 310d4043
+   - Removing runtime dependency pytest-runner
  - Adding authenticated login tests, fixing bugs with login/logout (0.0.11)
  - First draft release with basic functionality (0.0.1)
  - Initial skeleton of project (0.0.0)
