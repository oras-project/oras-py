# CHANGELOG

This is a manually generated log to track changes to the repository for each release.
Each section should include general headers such as **Implemented enhancements**
and **Merged pull requests**. Critical items to know are:

 - renamed commands
 - deprecated / removed commands
 - changed defaults
 - backward incompatible changes (recipe file format? image file format?)
 - migration guidance (how to convert images?)
 - changed behaviour (recipe sections work differently)

The versions coincide with releases on pip. Only major versions will be released as tags on Github.

## [0.0.x](https://github.com/oras-project/oras-py/tree/main) (0.0.x)
<<<<<<< HEAD
 - refactor of auth to be provided by backend modules (0.2.0)
=======
 - Allow generating a Subject from a pre-existing Manifest (0.1.30)
>>>>>>> b4fd5f4e
 - add option to not refresh headers during the pushing flow, useful for push with basic auth (0.1.29)
 - enable additionalProperties in schema validation (0.1.28)
 - Introduce the option to not refresh headers when fetching manifests when pulling artifacts (0.1.27)
 - To make it available for more OCI registries, the value of config used when `manifest_config` is not specified in `client.push()` has been changed from a pure empty string to `{}` (0.1.26)
 - refactor tests using fixtures and rework pre-commit configuration (0.1.25)
 - eliminate the additional subdirectory creation while pulling an image to a custom output directory (0.1.24)
   - updating the exclude string in the pyproject.toml file to match the [data type black expects](https://black.readthedocs.io/en/stable/usage_and_configuration/the_basics.html#configuration-format)
 - patch fix for pulling artifacts by digest (0.1.23)
    - patch fix to reject cookies as this could trigger registries into handling the lib as a web client
    - patch fix for proper validation and specification of the subject element
 - add tls_verify to provider class for optional disable tls verification (0.1.22)
 - Allow to pull exactly to PWD (0.1.21)
 - Ensure insecure is passed to provider class (0.1.20)
 - patch fix for blob upload Windows, closes issue [93](https://github.com/oras-project/oras-py/issues/93) (0.1.19)
 - patch fix for empty manifest config on Windows, closes issue [90](https://github.com/oras-project/oras-py/issues/90) (0.1.18)
 - patch fix to correct session url pattern, closes issue [78](https://github.com/oras-project/oras-py/issues/78) (0.1.17)
 - add support for tag deletion and retry decorators (0.1.16)
 - bugfix that pagination sets upper limit of 10K (0.1.15)
 - pagination for tags (and general function for pagination) (0.1.14)
 - expose upload_blob function to be consistent (0.1.13)
 - ensure we always strip path separators before pull/push (0.1.12)
 - exposing download_blob to the user since it uses streaming (0.1.11)
   - adding developer examples for pull.
   - start deprecation for _download_blob, _put_upload, _chunked_upload, _upload_manifest
     in favor of equivalent public functions.
 - moving of docs to fully be here with extended examples (0.1.1)
   - addition of oras.utils.workdir to provide local context
 - clients are removed from Python SDK in favor of examples (0.1.0)
   - login refactored to be part of the basic client
 - ecr and others do not require a formatted namespace (0.0.19)
   - relaxing manifest requirements - ECR has extra field "subject"
   - relaxing manifest requirements - ECR has annotations with None
   - cutting out early for asking for token if Authorization header set.
 - logger should only exit in command line client, not in API (0.0.18)
   - raising exceptions allows the calling using to catch the error
   - support for requesting anonymous token from registry
 - Added expected header for authentication to gitlab registry (0.0.17)
 - safe extraction for targz extractions (0.0.16)
 - disable chunked upload for now (not supported by all registries) (0.0.15)
 - support for adding one-off annotations for a manifest (0.0.14)
 - add debug if location header returned is empty (0.0.13)
 - docker is an optional dependency, to minimize dependencies (0.0.12)
   - Removing runtime dependency pytest-runner
   - bug fixes for GitHub packages
 - Adding authenticated login tests, fixing bugs with login/logout (0.0.11)
 - First draft release with basic functionality (0.0.1)
 - Initial skeleton of project (0.0.0)<|MERGE_RESOLUTION|>--- conflicted
+++ resolved
@@ -14,11 +14,8 @@
 The versions coincide with releases on pip. Only major versions will be released as tags on Github.
 
 ## [0.0.x](https://github.com/oras-project/oras-py/tree/main) (0.0.x)
-<<<<<<< HEAD
  - refactor of auth to be provided by backend modules (0.2.0)
-=======
  - Allow generating a Subject from a pre-existing Manifest (0.1.30)
->>>>>>> b4fd5f4e
  - add option to not refresh headers during the pushing flow, useful for push with basic auth (0.1.29)
  - enable additionalProperties in schema validation (0.1.28)
  - Introduce the option to not refresh headers when fetching manifests when pulling artifacts (0.1.27)
