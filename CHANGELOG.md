# CHANGELOG

This is a manually generated log to track changes to the repository for each release.
Each section should include general headers such as **Implemented enhancements**
and **Merged pull requests**. Critical items to know are:

 - renamed commands
 - deprecated / removed commands
 - changed defaults
 - backward incompatible changes (recipe file format? image file format?)
 - migration guidance (how to convert images?)
 - changed behaviour (recipe sections work differently)

The versions coincide with releases on pip. Only major versions will be released as tags on Github.

## [0.0.x](https://github.com/oras-project/oras-py/tree/main) (0.0.x)
<<<<<<< HEAD
 - ecr and others do not require a formatted namespace (0.0.18)
=======
 - logger should only exit in command line client, not in API (0.0.18)
   - raising exceptions allows the calling using to catch the error
   - support for requesting anonymous token from registry
>>>>>>> 3b4e6d74
 - Added expected header for authentication to gitlab registry (0.0.17)
 - safe extraction for targz extractions (0.0.16)
 - disable chunked upload for now (not supported by all registries) (0.0.15)
 - support for adding one-off annotations for a manifest (0.0.14)
 - add debug if location header returned is empty (0.0.13)
 - docker is an optional dependency, to minimize dependencies (0.0.12)
   - Removing runtime dependency pytest-runner
   - bug fixes for GitHub packages
 - Adding authenticated login tests, fixing bugs with login/logout (0.0.11)
 - First draft release with basic functionality (0.0.1)
 - Initial skeleton of project (0.0.0)<|MERGE_RESOLUTION|>--- conflicted
+++ resolved
@@ -14,13 +14,10 @@
 The versions coincide with releases on pip. Only major versions will be released as tags on Github.
 
 ## [0.0.x](https://github.com/oras-project/oras-py/tree/main) (0.0.x)
-<<<<<<< HEAD
- - ecr and others do not require a formatted namespace (0.0.18)
-=======
+ - ecr and others do not require a formatted namespace (0.0.19)
  - logger should only exit in command line client, not in API (0.0.18)
    - raising exceptions allows the calling using to catch the error
    - support for requesting anonymous token from registry
->>>>>>> 3b4e6d74
  - Added expected header for authentication to gitlab registry (0.0.17)
  - safe extraction for targz extractions (0.0.16)
  - disable chunked upload for now (not supported by all registries) (0.0.15)
