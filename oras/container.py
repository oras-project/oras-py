__author__ = "Vanessa Sochat"
__copyright__ = "Copyright The ORAS Authors."
__license__ = "Apache-2.0"


import re
from typing import Optional

import oras.defaults

docker_regex = re.compile(
    "(?:(?P<registry>[^/@]+[.:][^/@]*)/)?"
    "(?P<namespace>(?:[^:@/]+/)+)?"
    "(?P<repository>[^:@/]+)"
    "(?::(?P<tag>[^:@]+))?"
    "(?:@(?P<digest>.+))?"
    "$"
)


class Container:
    def __init__(self, name: str, registry: Optional[str] = None):
        """
        Parse a container name and easily get urls for registry interactions.

        :param name: the full name of the container to parse (with any components)
        :type name: str
        :param registry: a custom registry name, if not provided with URI
        :type registry: str
        """
        self.registry = registry or oras.defaults.registry.index_name

        # Registry is the name takes precendence
        self.parse(name)

    @property
    def api_prefix(self):
        """
        Return the repository prefix for the v2 API endpoints.
        """
        if self.namespace:
            return f"{self.namespace}/{self.repository}"
        return self.repository

    def get_blob_url(self, digest: str) -> str:
        """
        Get the URL to download a blob

        :param digest: the digest to download
        :type digest: str
        """
        return f"{self.registry}/v2/{self.api_prefix}/blobs/{digest}"

    def upload_blob_url(self) -> str:
        return f"{self.registry}/v2/{self.api_prefix}/blobs/uploads/"

    def tags_url(self, N=10_000) -> str:
        return f"{self.registry}/v2/{self.api_prefix}/tags/list?n={N}"

    def put_manifest_url(self) -> str:
        return f"{self.registry}/v2/{self.api_prefix}/manifests/{self.tag}"

    def get_manifest_url(self) -> str:
        return f"{self.registry}/v2/{self.api_prefix}/manifests/{self.tag}"

    def __str__(self) -> str:
        return self.uri

    @property
    def uri(self) -> str:
        """
        Assemble the complete unique resource identifier
        """
        if self.namespace:
            uri = f"{self.namespace}/{self.repository}"
        else:
            uri = f"{self.repository}"
        if self.registry:
            uri = f"{self.registry}/{uri}"

        # Digest takes preference because more specific
        if self.digest:
            uri = f"{uri}@{self.digest}"
        elif self.tag:
            uri = f"{uri}:{self.tag}"
        return uri

    def parse(self, name: str):
        """
        Parse the container name into registry, repository, and tag.

        :param name: the full name of the container to parse (with any components)
        :type name: str
        """
        match = re.search(docker_regex, name)
        if not match:
            raise ValueError(
                f"{name} does not match a recognized registry unique resource identifier. Try <registry>/<namespace>/<repository>:<tag|digest>"
            )
        items = match.groupdict()  # type: ignore
        self.repository = items["repository"]
        self.registry = items["registry"] or self.registry
        self.namespace = items["namespace"]
        self.tag = items["tag"] or oras.defaults.default_tag
        self.digest = items["digest"]

<<<<<<< HEAD
        # Repository is required
        if not self.repository:
            logger.exit("You are minimally required to include a <repository>")
        if self.namespace:
            self.namespace = self.namespace.strip("/")
=======
        # Repository and namespace are required
        if not self.repository or not self.namespace:
            raise ValueError(
                "You are minimally required to include a <namespace>/<repository>"
            )
        self.namespace = self.namespace.strip("/")
>>>>>>> 3b4e6d74
<|MERGE_RESOLUTION|>--- conflicted
+++ resolved
@@ -104,17 +104,10 @@
         self.tag = items["tag"] or oras.defaults.default_tag
         self.digest = items["digest"]
 
-<<<<<<< HEAD
         # Repository is required
         if not self.repository:
-            logger.exit("You are minimally required to include a <repository>")
-        if self.namespace:
-            self.namespace = self.namespace.strip("/")
-=======
-        # Repository and namespace are required
-        if not self.repository or not self.namespace:
             raise ValueError(
                 "You are minimally required to include a <namespace>/<repository>"
             )
-        self.namespace = self.namespace.strip("/")
->>>>>>> 3b4e6d74
+        if self.namespace:
+            self.namespace = self.namespace.strip("/")