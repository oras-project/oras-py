from .fileio import (
    copyfile,
    extract_targz,
    get_file_hash,
    get_size,
    get_tmpdir,
    get_tmpfile,
    make_targz,
    mkdir_p,
    print_json,
    read_file,
    read_in_chunks,
    read_json,
    recursive_find,
    write_file,
    write_json,
)
<<<<<<< HEAD
from .request import find_docker_config, get_docker_client, iter_localhosts
=======
from .request import get_docker_client, iter_localhosts, append_url_params
>>>>>>> dab9fb20
<|MERGE_RESOLUTION|>--- conflicted
+++ resolved
@@ -15,8 +15,9 @@
     write_file,
     write_json,
 )
-<<<<<<< HEAD
-from .request import find_docker_config, get_docker_client, iter_localhosts
-=======
-from .request import get_docker_client, iter_localhosts, append_url_params
->>>>>>> dab9fb20
+from .request import (
+    append_url_params,
+    find_docker_config,
+    get_docker_client,
+    iter_localhosts,
+)